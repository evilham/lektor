title: List
---
summary: A list of known plugins.
---
body:

Lektor is a very young project so naturally not that many plugins exist yet.
This is a list of currently known plugins.

## Official

These are official plugins which means that they were developed by the
authors of Lektor and kept in good shape together with the rest of the
project:

* [disqus-comments :ext](https://github.com/lektor/lektor-disqus-comments):
  this plugin embeds disqus comments into your website.
* [webpack-support :ext](https://github.com/lektor/lektor-webpack-support):
  adds support for building websites with webpack.

## Unofficial

<<<<<<< HEAD
There are currently no unofficial plugins listed here, but if you have some
you can [edit this page on github
:ext](https://github.com/lektor/lektor-website/edit/master/content/docs/plugins/list/contents.lr)
and send a pull request.
=======
These are unofficial plugins. This list is moderated and updated
regularly, but they still aren't developed by the authors of Lektor,
so they might not keep pace with development on Lektor.

* [s3 :ext](https://github.com/spenczar/lektor-s3):
  allows deployment of websites to S3 buckets
>>>>>>> e89430dc
<|MERGE_RESOLUTION|>--- conflicted
+++ resolved
@@ -20,16 +20,9 @@
 
 ## Unofficial
 
-<<<<<<< HEAD
-There are currently no unofficial plugins listed here, but if you have some
-you can [edit this page on github
-:ext](https://github.com/lektor/lektor-website/edit/master/content/docs/plugins/list/contents.lr)
-and send a pull request.
-=======
 These are unofficial plugins. This list is moderated and updated
 regularly, but they still aren't developed by the authors of Lektor,
 so they might not keep pace with development on Lektor.
 
 * [s3 :ext](https://github.com/spenczar/lektor-s3):
-  allows deployment of websites to S3 buckets
->>>>>>> e89430dc
+  allows deployment of websites to S3 buckets